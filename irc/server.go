--- conflicted
+++ resolved
@@ -29,11 +29,7 @@
 	operators map[string][]byte
 	password  []byte
 	signals   chan os.Signal
-<<<<<<< HEAD
-	timeout   chan *Client
 	whoWas    *WhoWasList
-=======
->>>>>>> 4bcd42ff
 }
 
 func NewServer(config *Config) *Server {
@@ -49,11 +45,7 @@
 		newConns:  make(chan net.Conn, 16),
 		operators: config.Operators(),
 		signals:   make(chan os.Signal, 1),
-<<<<<<< HEAD
-		timeout:   make(chan *Client, 16),
 		whoWas:    NewWhoWasList(100),
-=======
->>>>>>> 4bcd42ff
 	}
 
 	if config.Server.Password != "" {
@@ -352,17 +344,13 @@
 }
 
 func (msg *RFC1459UserCommand) HandleRegServer(server *Server) {
-<<<<<<< HEAD
-	msg.setUserInfo(server)
-=======
 	client := msg.Client()
 	if !client.authorized {
 		client.ErrPasswdMismatch()
 		client.Quit("bad password")
 		return
 	}
-	msg.HandleRegServer2(server)
->>>>>>> 4bcd42ff
+	msg.setUserInfo(server)
 }
 
 func (msg *RFC2812UserCommand) HandleRegServer(server *Server) {
@@ -384,15 +372,14 @@
 
 func (msg *UserCommand) setUserInfo(server *Server) {
 	client := msg.Client()
-<<<<<<< HEAD
-	server.clients.Remove(client)
-=======
 	if client.capState == CapNegotiating {
 		client.capState = CapNegotiated
 	}
->>>>>>> 4bcd42ff
+
+	server.clients.Remove(client)
 	client.username, client.realname = msg.username, msg.realname
 	server.clients.Add(client)
+
 	server.tryRegister(client)
 }
 
