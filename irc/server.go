--- conflicted
+++ resolved
@@ -138,8 +138,8 @@
 func NewServer(config *Config, logger *logger.Manager) (*Server, error) {
 	// initialize data structures
 	server := &Server{
-<<<<<<< HEAD
 		accounts:            make(map[string]*ClientAccount),
+		batches:             NewBatchManager(),
 		channels:            NewChannelManager(),
 		clients:             NewClientManager(),
 		connectionLimiter:   connection_limits.NewLimiter(),
@@ -152,22 +152,6 @@
 		signals:             make(chan os.Signal, len(ServerExitSignals)),
 		snomasks:            NewSnoManager(),
 		whoWas:              NewWhoWasList(config.Limits.WhowasEntries),
-=======
-		accounts:           make(map[string]*ClientAccount),
-		batches:            NewBatchManager(),
-		channels:           *NewChannelNameMap(),
-		clients:            NewClientLookupSet(),
-		commands:           make(chan Command),
-		listeners:          make(map[string]*ListenerWrapper),
-		logger:             logger,
-		monitorManager:     NewMonitorManager(),
-		newConns:           make(chan clientConn),
-		registeredChannels: make(map[string]*RegisteredChannel),
-		rehashSignal:       make(chan os.Signal, 1),
-		signals:            make(chan os.Signal, len(ServerExitSignals)),
-		snomasks:           NewSnoManager(),
-		whoWas:             NewWhoWasList(config.Limits.WhowasEntries),
->>>>>>> d4a8984e
 	}
 
 	if err := server.applyConfig(config, true); err != nil {
@@ -994,12 +978,8 @@
 	rb.Label = GetLabel(msg)
 
 	if len(strings.TrimSpace(masksString)) < 1 {
-<<<<<<< HEAD
-		client.Send(nil, server.name, ERR_UNKNOWNERROR, client.nick, msg.Command, client.t("No masks given"))
-=======
-		rb.Add(nil, server.name, ERR_UNKNOWNERROR, client.nick, msg.Command, "No masks given")
+		rb.Add(nil, server.name, ERR_UNKNOWNERROR, client.nick, msg.Command, client.t("No masks given"))
 		rb.Send()
->>>>>>> d4a8984e
 		return false
 	}
 
@@ -1008,20 +988,12 @@
 		for _, mask := range masks {
 			casefoldedMask, err := Casefold(mask)
 			if err != nil {
-<<<<<<< HEAD
-				client.Send(nil, client.server.name, ERR_NOSUCHNICK, client.nick, mask, client.t("No such nick"))
-=======
-				rb.Add(nil, client.server.name, ERR_NOSUCHNICK, client.nick, mask, "No such nick")
->>>>>>> d4a8984e
+				rb.Add(nil, client.server.name, ERR_NOSUCHNICK, client.nick, mask, client.t("No such nick"))
 				continue
 			}
 			matches := server.clients.FindAll(casefoldedMask)
 			if len(matches) == 0 {
-<<<<<<< HEAD
-				client.Send(nil, client.server.name, ERR_NOSUCHNICK, client.nick, mask, client.t("No such nick"))
-=======
-				rb.Add(nil, client.server.name, ERR_NOSUCHNICK, client.nick, mask, "No such nick")
->>>>>>> d4a8984e
+				rb.Add(nil, client.server.name, ERR_NOSUCHNICK, client.nick, mask, client.t("No such nick"))
 				continue
 			}
 			for mclient := range matches {
@@ -1033,35 +1005,22 @@
 		casefoldedMask, err := Casefold(strings.Split(masksString, ",")[0])
 		mclient := server.clients.Get(casefoldedMask)
 		if err != nil || mclient == nil {
-<<<<<<< HEAD
-			client.Send(nil, client.server.name, ERR_NOSUCHNICK, client.nick, masksString, client.t("No such nick"))
-=======
-			rb.Add(nil, client.server.name, ERR_NOSUCHNICK, client.nick, masksString, "No such nick")
->>>>>>> d4a8984e
+			rb.Add(nil, client.server.name, ERR_NOSUCHNICK, client.nick, masksString, client.t("No such nick"))
 			// fall through, ENDOFWHOIS is always sent
 		} else {
 			client.getWhoisOf(mclient, rb)
 		}
 	}
-<<<<<<< HEAD
-	client.Send(nil, server.name, RPL_ENDOFWHOIS, client.nick, masksString, client.t("End of /WHOIS list"))
-	return false
-}
-
-func (client *Client) getWhoisOf(target *Client) {
+	rb.Add(nil, server.name, RPL_ENDOFWHOIS, client.nick, masksString, client.t("End of /WHOIS list"))
+	rb.Send()
+	return false
+}
+
+func (client *Client) getWhoisOf(target *Client, rb *ResponseBuffer) {
 	target.stateMutex.RLock()
 	defer target.stateMutex.RUnlock()
 
-	client.Send(nil, client.server.name, RPL_WHOISUSER, client.nick, target.nick, target.username, target.hostname, "*", target.realname)
-=======
-	rb.Add(nil, server.name, RPL_ENDOFWHOIS, client.nick, masksString, "End of /WHOIS list")
-	rb.Send()
-	return false
-}
-
-func (client *Client) getWhoisOf(target *Client, rb *ResponseBuffer) {
 	rb.Add(nil, client.server.name, RPL_WHOISUSER, client.nick, target.nick, target.username, target.hostname, "*", target.realname)
->>>>>>> d4a8984e
 
 	whoischannels := client.WhoisChannelsNames(target)
 	if whoischannels != nil {
@@ -1071,24 +1030,17 @@
 		rb.Add(nil, client.server.name, RPL_WHOISOPERATOR, client.nick, target.nick, target.whoisLine)
 	}
 	if client.flags[Operator] || client == target {
-<<<<<<< HEAD
-		client.Send(nil, client.server.name, RPL_WHOISACTUALLY, client.nick, target.nick, fmt.Sprintf("%s@%s", target.username, utils.LookupHostname(target.IPString())), target.IPString(), client.t("Actual user@host, Actual IP"))
+		rb.Add(nil, client.server.name, RPL_WHOISACTUALLY, client.nick, target.nick, fmt.Sprintf("%s@%s", target.username, utils.LookupHostname(target.IPString())), target.IPString(), client.t("Actual user@host, Actual IP"))
 	}
 	if target.flags[TLS] {
-		client.Send(nil, client.server.name, RPL_WHOISSECURE, client.nick, target.nick, client.t("is using a secure connection"))
+		rb.Add(nil, client.server.name, RPL_WHOISSECURE, client.nick, target.nick, client.t("is using a secure connection"))
 	}
 	accountName := target.AccountName()
 	if accountName != "" {
-		client.Send(nil, client.server.name, RPL_WHOISACCOUNT, client.nick, accountName, client.t("is logged in as"))
-=======
-		rb.Add(nil, client.server.name, RPL_WHOISACTUALLY, client.nick, target.nick, fmt.Sprintf("%s@%s", target.username, utils.LookupHostname(target.IPString())), target.IPString(), "Actual user@host, Actual IP")
-	}
-	if target.flags[TLS] {
-		rb.Add(nil, client.server.name, RPL_WHOISSECURE, client.nick, target.nick, "is using a secure connection")
->>>>>>> d4a8984e
+		rb.Add(nil, client.server.name, RPL_WHOISACCOUNT, client.nick, accountName, client.t("is logged in as"))
 	}
 	if target.flags[Bot] {
-		client.Send(nil, client.server.name, RPL_WHOISBOT, client.nick, target.nick, ircfmt.Unescape(fmt.Sprintf(client.t("is a $bBot$b on %s"), client.server.networkName)))
+		rb.Add(nil, client.server.name, RPL_WHOISBOT, client.nick, target.nick, ircfmt.Unescape(fmt.Sprintf(client.t("is a $bBot$b on %s"), client.server.networkName)))
 	}
 
 	if 0 < len(target.languages) {
@@ -1097,19 +1049,13 @@
 			params = append(params, str)
 		}
 		params = append(params, client.t("can speak these languages"))
-		client.Send(nil, client.server.name, RPL_WHOISLANGUAGE, params...)
+		rb.Add(nil, client.server.name, RPL_WHOISLANGUAGE, params...)
 	}
 
 	if target.certfp != "" && (client.flags[Operator] || client == target) {
-<<<<<<< HEAD
-		client.Send(nil, client.server.name, RPL_WHOISCERTFP, client.nick, target.nick, fmt.Sprintf(client.t("has client certificate fingerprint %s"), target.certfp))
-	}
-	client.Send(nil, client.server.name, RPL_WHOISIDLE, client.nick, target.nick, strconv.FormatUint(target.IdleSeconds(), 10), strconv.FormatInt(target.SignonTime(), 10), client.t("seconds idle, signon time"))
-=======
-		rb.Add(nil, client.server.name, RPL_WHOISCERTFP, client.nick, target.nick, fmt.Sprintf("has client certificate fingerprint %s", target.certfp))
-	}
-	rb.Add(nil, client.server.name, RPL_WHOISIDLE, client.nick, target.nick, strconv.FormatUint(target.IdleSeconds(), 10), strconv.FormatInt(target.SignonTime(), 10), "seconds idle, signon time")
->>>>>>> d4a8984e
+		rb.Add(nil, client.server.name, RPL_WHOISCERTFP, client.nick, target.nick, fmt.Sprintf(client.t("has client certificate fingerprint %s"), target.certfp))
+	}
+	rb.Add(nil, client.server.name, RPL_WHOISIDLE, client.nick, target.nick, strconv.FormatUint(target.IdleSeconds(), 10), strconv.FormatInt(target.SignonTime(), 10), client.t("seconds idle, signon time"))
 }
 
 // rplWhoReply returns the WHO reply between one user and another channel/user.
